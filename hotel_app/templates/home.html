--- conflicted
+++ resolved
@@ -661,10 +661,6 @@
 
                                     <div class="flex items-end justify-between mb-4">
                                         <div>
-<<<<<<< HEAD
-                                            <div class="text-2xl font-bold text-gray-900">£270</div>
-=======
->>>>>>> e2bb23fd
                                             <div class="text-2xl font-bold text-gray-900">€270</div>
                                             <div class="text-xs text-gray-500">per night</div>
                                         </div>
