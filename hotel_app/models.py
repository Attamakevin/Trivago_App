--- conflicted
+++ resolved
@@ -72,30 +72,14 @@
         passive_deletes=True,lazy=True)
     deposit_requests = db.relationship('DepositRequest', backref='user', lazy=True)
     withdrawal_requests = db.relationship('WithdrawalRequest', backref='user', lazy=True)
-<<<<<<< HEAD
-    user_hotel_assignments = db.relationship('UserHotelAssignment', backref='user', lazy=True)
-    rated_hotels = db.relationship('UserHotelRating', backref='user', lazy=True)
-   
-=======
     hotel_assignments = db.relationship('UserHotelAssignment', backref='user',cascade="all, delete-orphan",
         passive_deletes=True, lazy=True)
     hotel_ratings = db.relationship('UserHotelRating', backref='user', lazy=True)
 
->>>>>>> 63f7ce8ae281c05fcd8d1abf23b2d07379e957a6
     def __init__(self, **kwargs):
         super(User, self).__init__(**kwargs)
         if not self.user_id:
             self.user_id = self.generate_user_id()
-<<<<<<< HEAD
-            
-    def generate_user_id(self):
-        # Generate a 6-digit numeric ID
-        return str(random.randint(100000, 999999))
-    
-    def can_make_reservation(self):
-        """Check if user can make a reservation based on session limits"""
-        today = datetime.now().date()
-=======
     
     def set_password(self, password):
         """Set password hash"""
@@ -123,7 +107,6 @@
     def can_make_reservation(self):
         """Check if user can make a reservation based on session limits"""
         today = datetime.now().date().isoformat()
->>>>>>> 63f7ce8ae281c05fcd8d1abf23b2d07379e957a6
         
         # Reset daily counters if it's a new day
         if self.session_reset_date != today:
@@ -168,11 +151,7 @@
     def get_available_hotels(self):
         """Get hotels available for current session that user hasn't rated"""
         # Get rated hotel IDs for current session
-<<<<<<< HEAD
-        rated_hotel_ids = [r.hotel_id for r in self.rated_hotels 
-=======
         rated_hotel_ids = [r.hotel_id for r in self.hotel_ratings 
->>>>>>> 63f7ce8ae281c05fcd8d1abf23b2d07379e957a6
                           if r.session_type == self.current_session]
         
         # Get assigned hotels for current session
@@ -214,11 +193,7 @@
             commission_paid=False
         ).all()
         
-<<<<<<< HEAD
-        return sum(r.commission_earned for r in unpaid_reservations)
-=======
         return sum(r.commission_earned for r in unpaid_reservations if r.commission_earned)
->>>>>>> 63f7ce8ae281c05fcd8d1abf23b2d07379e957a6
     
     def reset_daily_commission(self):
         """Reset daily commission counters (called on new day)"""
@@ -268,47 +243,6 @@
     reservations = db.relationship('Reservation', backref='hotel', lazy=True)
     user_assignments = db.relationship('UserHotelAssignment', backref='hotel', lazy=True)
     user_ratings = db.relationship('UserHotelRating', backref='hotel', lazy=True)
-<<<<<<< HEAD
-    
-    def get_average_rating(self):
-        """Calculate average rating from all user ratings"""
-        if not self.user_ratings:
-            return 5  # Default rating if no reviews
-        return round(sum(r.rating for r in self.user_ratings) / len(self.user_ratings))
-
-class UserHotelAssignment(db.Model):
-    """Admin assigns specific hotels to users for each session"""
-    id = db.Column(db.Integer, primary_key=True)
-    user_id = db.Column(db.Integer, db.ForeignKey('user.id'), nullable=False)
-    hotel_id = db.Column(db.Integer, db.ForeignKey('hotel.id'), nullable=False)
-    session_type = db.Column(db.String(10), nullable=False)  # 'first' or 'second'
-    custom_commission = db.Column(db.Float, nullable=False)  # Admin-set commission for this user-hotel combo
-    assigned_by = db.Column(db.Integer, db.ForeignKey('admin.id'), nullable=False)
-    created_at = db.Column(db.DateTime, default=datetime.utcnow)
-    
-    # Relationships
-    assigned_by_admin = db.relationship('Admin', backref='hotel_assignments', lazy=True)
-    
-    # Unique constraint to prevent duplicate assignments
-    __table_args__ = (db.UniqueConstraint('user_id', 'hotel_id', 'session_type', 
-                                        name='unique_user_hotel_session'),)
-
-class UserHotelRating(db.Model):
-    """Track which hotels user has rated in each session"""
-    id = db.Column(db.Integer, primary_key=True)
-    user_id = db.Column(db.Integer, db.ForeignKey('user.id'), nullable=False)
-    hotel_id = db.Column(db.Integer, db.ForeignKey('hotel.id'), nullable=False)
-    session_type = db.Column(db.String(10), nullable=False)  # 'first' or 'second'
-    rating = db.Column(db.Integer, nullable=False)  # 1-5 stars
-    feedback = db.Column(db.Text)
-    commission_earned = db.Column(db.Float, default=0.0)
-    created_at = db.Column(db.DateTime, default=datetime.utcnow)
-    
-    # Unique constraint to prevent duplicate ratings
-    __table_args__ = (db.UniqueConstraint('user_id', 'hotel_id', 'session_type', 
-                                        name='unique_user_hotel_rating'),)
-=======
->>>>>>> 63f7ce8ae281c05fcd8d1abf23b2d07379e957a6
 
     def get_average_rating(self):
         """Calculate average rating from all user ratings"""
@@ -358,12 +292,6 @@
     feedback = db.Column(db.Text)
     commission_earned = db.Column(db.Float, default=0.0)
     commission_paid = db.Column(db.Boolean, default=False)
-<<<<<<< HEAD
-    commission_paid_at = db.Column(db.DateTime, nullable=True)
-    
-    # New fields for session tracking
-    session_type = db.Column(db.String(10))  # 'first' or 'second'
-=======
     commission_paid_at = db.Column(db.DateTime)
     session_type = db.Column(db.String(10))
     
@@ -378,7 +306,6 @@
             order_number = 'ORD' + ''.join(random.choices(string.digits, k=10))
             if not Reservation.query.filter_by(order_number=order_number).first():
                 return order_number
->>>>>>> 63f7ce8ae281c05fcd8d1abf23b2d07379e957a6
     
     def calculate_commission(self):
         """Calculate commission based on user's hotel assignment"""
@@ -404,11 +331,7 @@
         self.status = 'Completed'
         
         # Calculate commission if not already calculated
-<<<<<<< HEAD
-        if self.commission_earned == 0.0:
-=======
         if not self.commission_earned:
->>>>>>> 63f7ce8ae281c05fcd8d1abf23b2d07379e957a6
             self.calculate_commission()
         
         # Create rating record
@@ -578,22 +501,13 @@
     user_id = db.Column(db.Integer, db.ForeignKey('user.id'), nullable=False)
     amount = db.Column(db.Float, nullable=False)
     network = db.Column(db.String(20), nullable=False)
-<<<<<<< HEAD
-    wallet_address = db.Column(db.String(200), nullable=True)
-=======
     wallet_address = db.Column(db.String(200))
->>>>>>> 63f7ce8ae281c05fcd8d1abf23b2d07379e957a6
     transaction_hash = db.Column(db.String(200))
     status = db.Column(db.String(20), default='Pending')
     admin_notes = db.Column(db.Text)
     created_at = db.Column(db.DateTime, default=datetime.utcnow)
     processed_at = db.Column(db.DateTime)
     processed_by = db.Column(db.Integer, db.ForeignKey('admin.id'))
-<<<<<<< HEAD
-    
-    processed_by_admin = db.relationship('Admin', backref='processed_deposits', lazy=True)
-=======
->>>>>>> 63f7ce8ae281c05fcd8d1abf23b2d07379e957a6
     
     @staticmethod
     def validate_wallet_address(address, network):
@@ -623,13 +537,8 @@
             bsc_pattern = r'^0x[a-fA-F0-9]{40}$'
             return re.match(bsc_pattern, address) is not None
         
-<<<<<<< HEAD
-        # USDT on Bitcoin (Omni Layer) - Legacy format
-        elif network == 'BTC' or network == 'OMNI':
-=======
         # USDT on Bitcoin (Omni Layer)
         elif network in ['BTC', 'OMNI']:
->>>>>>> 63f7ce8ae281c05fcd8d1abf23b2d07379e957a6
             btc_pattern = r'^[13][a-km-zA-HJ-NP-Z1-9]{25,34}$'
             return re.match(btc_pattern, address) is not None
         
@@ -667,12 +576,8 @@
     processed_at = db.Column(db.DateTime)
     processed_by = db.Column(db.Integer, db.ForeignKey('admin.id'))
     
-<<<<<<< HEAD
-    processed_by_admin = db.relationship('Admin', backref='processed_withdrawals', lazy=True)
-=======
     # Add relationship to User model
     #user = db.relationship('User', backref='withdrawal_requests', lazy=True)
->>>>>>> 63f7ce8ae281c05fcd8d1abf23b2d07379e957a6
     
     @staticmethod
     def validate_wallet_address(address, network):
