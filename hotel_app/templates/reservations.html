--- conflicted
+++ resolved
@@ -1,4 +1,4 @@
-<<<<<<< HEAD
+
 <!DOCTYPE html>
 <html lang="en">
 
@@ -650,5 +650,3 @@
     </body>
 
 </html>
-=======
->>>>>>> 46064791
